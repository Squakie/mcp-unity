using System;
using System.Reflection;
using McpUnity.Unity;
using McpUnity.Utils;
using UnityEngine;
using UnityEditor;
using Newtonsoft.Json.Linq;

namespace McpUnity.Tools
{
    /// <summary>
    /// Tool for updating component data in the Unity Editor
    /// </summary>
    public class UpdateComponentTool : McpToolBase
    {
        public UpdateComponentTool()
        {
            Name = "update_component";
            Description = "Updates component fields on a GameObject or adds it to the GameObject if it does not contain the component";
        }
        
        /// <summary>
        /// Execute the UpdateComponent tool with the provided parameters synchronously
        /// </summary>
        /// <param name="parameters">Tool parameters as a JObject</param>
        public override JObject Execute(JObject parameters)
        {
            // Extract parameters
            int? instanceId = parameters["instanceId"]?.ToObject<int?>();
            string objectPath = parameters["objectPath"]?.ToObject<string>();
            string componentName = parameters["componentName"]?.ToObject<string>();
            JObject componentData = parameters["componentData"] as JObject;
            
            // Validate parameters - require either instanceId or objectPath
            if (!instanceId.HasValue && string.IsNullOrEmpty(objectPath))
            {
                return McpUnitySocketHandler.CreateErrorResponse(
                    "Either 'instanceId' or 'objectPath' must be provided", 
                    "validation_error"
                );
            }
            
            if (string.IsNullOrEmpty(componentName))
            {
                return McpUnitySocketHandler.CreateErrorResponse(
                    "Required parameter 'componentName' not provided", 
                    "validation_error"
                );
            }
            
            // Find the GameObject by instance ID or path
            GameObject gameObject = null;
            string identifier = "unknown";
            
            if (instanceId.HasValue)
            {
                gameObject = EditorUtility.InstanceIDToObject(instanceId.Value) as GameObject;
                identifier = $"ID {instanceId.Value}";
            }
            else
            {
                // Find by path
                gameObject = GameObject.Find(objectPath);
                identifier = $"path '{objectPath}'";
                
                if (gameObject == null)
                {
                    // Try to find using the Unity Scene hierarchy path
                    gameObject = FindGameObjectByPath(objectPath);
                }
            }
                    
            if (gameObject == null)
            {
                return McpUnitySocketHandler.CreateErrorResponse(
                    $"GameObject with path '{objectPath}' or instance ID {instanceId} not found", 
                    "not_found_error"
                );
            }
            
            McpLogger.LogInfo($"[MCP Unity] Updating component '{componentName}' on GameObject '{gameObject.name}' (found by {identifier})");
            
            // Try to find the component by name
            Component component = gameObject.GetComponent(componentName);
            bool wasAdded = false;
            
            // If component not found, try to add it
            if (component == null)
            {
                Type componentType = FindComponentType(componentName);
                if (componentType == null)
                {
                    return McpUnitySocketHandler.CreateErrorResponse(
                        $"Component type '{componentName}' not found in Unity", 
                        "component_error"
                    );
                }
                
                component = Undo.AddComponent(gameObject, componentType);

                // Ensure changes are saved
                EditorUtility.SetDirty(gameObject);
                if (PrefabUtility.IsPartOfAnyPrefab(gameObject))
                {
                    PrefabUtility.RecordPrefabInstancePropertyModifications(component);
                }
                wasAdded = true;
                McpLogger.LogInfo($"[MCP Unity] Added component '{componentName}' to GameObject '{gameObject.name}'");
            }
            // Update component fields
            if (componentData != null && componentData.Count > 0)
            {
                bool success = UpdateComponentData(component, componentData, out string errorMessage);
                // If update failed, return error
                if (!success)
                {
                    if (wasAdded)
                    {
                        return McpUnitySocketHandler.CreateErrorResponse(
                            $"Successfully added component '{componentName}' to GameObject '{gameObject.name}' BUT\n" +
                            errorMessage, "component_error");
                    }
                    else
                    {
                        return McpUnitySocketHandler.CreateErrorResponse(errorMessage, "update_error");
                    }
                }

                // Ensure field changes are saved
                EditorUtility.SetDirty(gameObject);
                if (PrefabUtility.IsPartOfAnyPrefab(gameObject))
                {
                    PrefabUtility.RecordPrefabInstancePropertyModifications(component);
                }

            }

            // Create the response
            return new JObject
            {
                ["success"] = true,
                ["type"] = "text",
                ["message"] = wasAdded
                    ? $"Successfully added component '{componentName}' to GameObject '{gameObject.name}' and updated its data"
                    : $"Successfully updated component '{componentName}' on GameObject '{gameObject.name}'"
            };
        }
        
        /// <summary>
        /// Find a GameObject by its hierarchy path
        /// </summary>
        /// <param name="path">The path to the GameObject (e.g. "Canvas/Panel/Button")</param>
        /// <returns>The GameObject if found, null otherwise</returns>
        private GameObject FindGameObjectByPath(string path)
        {
            // Split the path by '/'
            string[] pathParts = path.Split('/');
            GameObject[] rootGameObjects = UnityEngine.SceneManagement.SceneManager.GetActiveScene().GetRootGameObjects();
            
            // If the path is empty, return null
            if (pathParts.Length == 0)
            {
                return null;
            }
            
            // Search through all root GameObjects in all scenes
            foreach (GameObject rootObj in rootGameObjects)
            {
                if (rootObj.name == pathParts[0])
                {
                    // Found the root object, now traverse down the path
                    GameObject current = rootObj;
                    
                    // Start from index 1 since we've already matched the root
                    for (int i = 1; i < pathParts.Length; i++)
                    {
                        Transform child = current.transform.Find(pathParts[i]);
                        if (child == null)
                        {
                            // Path segment not found
                            return null;
                        }
                        
                        // Move to the next level
                        current = child.gameObject;
                    }
                    
                    // If we got here, we found the full path
                    return current;
                }
            }
            
            // Not found
            return null;
        }
        
        /// <summary>
        /// Find a component type by name
        /// </summary>
        /// <param name="componentName">The name of the component type</param>
        /// <returns>The component type, or null if not found</returns>
        private Type FindComponentType(string componentName)
        {
            // First try direct match
            Type type = Type.GetType(componentName);
            if (type != null && typeof(Component).IsAssignableFrom(type))
            {
                return type;
            }
            
            // Try common Unity namespaces
            string[] commonNamespaces = new string[] 
            {
                "UnityEngine",
                "UnityEngine.UI",
                "UnityEngine.EventSystems",
                "UnityEngine.Animations",
                "UnityEngine.Rendering",
                "TMPro"
            };
            
            foreach (string ns in commonNamespaces)
            {
                type = Type.GetType($"{ns}.{componentName}, UnityEngine");
                if (type != null && typeof(Component).IsAssignableFrom(type))
                {
                    return type;
                }
            }
            
            // Try assemblies search
            foreach (Assembly assembly in AppDomain.CurrentDomain.GetAssemblies())
            {
                try
                {
                    foreach (Type t in assembly.GetTypes())
                    {
                        if (t.Name == componentName && typeof(Component).IsAssignableFrom(t))
                        {
                            return t;
                        }
                    }
                }
                catch (Exception)
                {
                    // Some assemblies might throw exceptions when getting types
                    continue;
                }
            }
            
            return null;
        }
        
        /// <summary>
        /// Update component data based on the provided JObject
        /// </summary>
        /// <param name="component">The component to update</param>
        /// <param name="componentData">The data to apply to the component</param>
        /// <returns>True if the component was updated successfully</returns>
        private bool UpdateComponentData(Component component, JObject componentData, out string errorMessage)
        {
            errorMessage = "";
            if (component == null || componentData == null)
            {
                errorMessage = "Component or component data is null";
                return false;
            }

            Type componentType = component.GetType();
            bool fullSuccess = true;

            // Record object for undo
            Undo.RecordObject(component, $"Update {componentType.Name} fields");
<<<<<<< HEAD
            
            // Process each field or property in the component data
=======

            // Process each field in the component data
>>>>>>> af8a16d0
            foreach (var property in componentData.Properties())
            {
                string fieldName = property.Name;
                JToken fieldValue = property.Value;
                
                // Skip null values
                if (string.IsNullOrEmpty(fieldName) || fieldValue.Type == JTokenType.Null)
                {
                    continue;
                }
                
                // Try to update field
                FieldInfo fieldInfo = componentType.GetField(fieldName, 
                    BindingFlags.Public | BindingFlags.NonPublic | BindingFlags.Instance);
                    
                if (fieldInfo != null)
                {
                    object value = ConvertJTokenToValue(fieldValue, fieldInfo.FieldType);
                    fieldInfo.SetValue(component, value);
                    continue;
                }
                
                // Try to update property if not found as a field
                PropertyInfo propertyInfo = componentType.GetProperty(fieldName, 
                    BindingFlags.Public | BindingFlags.NonPublic | BindingFlags.Instance);
                
                if (propertyInfo != null)
                {
<<<<<<< HEAD
                    object value = ConvertJTokenToValue(fieldValue, propertyInfo.PropertyType);
                    propertyInfo.SetValue(component, value);
                    anySuccess = true;
                    continue;
=======
                    errorMessage = $"Field '{fieldName}' not found on component '{componentType.Name}'";
                    McpLogger.LogError(errorMessage);
                    fullSuccess = false;
>>>>>>> af8a16d0
                }
                
                // Try to update field
                McpLogger.LogWarning($"Field or Property  with name '{fieldName}' not found on component '{componentType.Name}'");
            }

            return fullSuccess;
        }

        /// <summary>
        /// Convert a JToken to a value of the specified type
        /// </summary>
        /// <param name="token">The JToken to convert</param>
        /// <param name="targetType">The target type to convert to</param>
        /// <returns>The converted value</returns>
        private object ConvertJTokenToValue(JToken token, Type targetType)
        {
            if (token == null)
            {
                return null;
            }
            
            // Handle Unity Vector types
            if (targetType == typeof(Vector2) && token.Type == JTokenType.Object)
            {
                JObject vector = (JObject)token;
                return new Vector2(
                    vector["x"]?.ToObject<float>() ?? 0f,
                    vector["y"]?.ToObject<float>() ?? 0f
                );
            }
            
            if (targetType == typeof(Vector3) && token.Type == JTokenType.Object)
            {
                JObject vector = (JObject)token;
                return new Vector3(
                    vector["x"]?.ToObject<float>() ?? 0f,
                    vector["y"]?.ToObject<float>() ?? 0f,
                    vector["z"]?.ToObject<float>() ?? 0f
                );
            }
            
            if (targetType == typeof(Vector4) && token.Type == JTokenType.Object)
            {
                JObject vector = (JObject)token;
                return new Vector4(
                    vector["x"]?.ToObject<float>() ?? 0f,
                    vector["y"]?.ToObject<float>() ?? 0f,
                    vector["z"]?.ToObject<float>() ?? 0f,
                    vector["w"]?.ToObject<float>() ?? 0f
                );
            }
            
            if (targetType == typeof(Quaternion) && token.Type == JTokenType.Object)
            {
                JObject quaternion = (JObject)token;
                return new Quaternion(
                    quaternion["x"]?.ToObject<float>() ?? 0f,
                    quaternion["y"]?.ToObject<float>() ?? 0f,
                    quaternion["z"]?.ToObject<float>() ?? 0f,
                    quaternion["w"]?.ToObject<float>() ?? 1f
                );
            }
            
            if (targetType == typeof(Color) && token.Type == JTokenType.Object)
            {
                JObject color = (JObject)token;
                return new Color(
                    color["r"]?.ToObject<float>() ?? 0f,
                    color["g"]?.ToObject<float>() ?? 0f,
                    color["b"]?.ToObject<float>() ?? 0f,
                    color["a"]?.ToObject<float>() ?? 1f
                );
            }
            
            if (targetType == typeof(Bounds) && token.Type == JTokenType.Object)
            {
                JObject bounds = (JObject)token;
                Vector3 center = bounds["center"]?.ToObject<Vector3>() ?? Vector3.zero;
                Vector3 size = bounds["size"]?.ToObject<Vector3>() ?? Vector3.one;
                return new Bounds(center, size);
            }
            
            if (targetType == typeof(Rect) && token.Type == JTokenType.Object)
            {
                JObject rect = (JObject)token;
                return new Rect(
                    rect["x"]?.ToObject<float>() ?? 0f,
                    rect["y"]?.ToObject<float>() ?? 0f,
                    rect["width"]?.ToObject<float>() ?? 0f,
                    rect["height"]?.ToObject<float>() ?? 0f
                );
            }
            
            // Handle UnityEngine.Object types;
            if (targetType == typeof(UnityEngine.Object))
            {
                return token.ToObject<UnityEngine.Object>();
            }
            
            // Handle enum types
            if (targetType.IsEnum)
            {
                // If JToken is a string, try to parse as enum name
                if (token.Type == JTokenType.String)
                {
                    string enumName = token.ToObject<string>();
                    if (Enum.TryParse(targetType, enumName, true, out object result))
                    {
                        return result;
                    }
                    
                    // If parsing fails, try to convert numeric value
                    if (int.TryParse(enumName, out int enumValue))
                    {
                        return Enum.ToObject(targetType, enumValue);
                    }
                }
                // If JToken is a number, convert directly to enum
                else if (token.Type == JTokenType.Integer)
                {
                    return Enum.ToObject(targetType, token.ToObject<int>());
                }
            }
            
            // For other types, use JToken's ToObject method
            try
            {
                return token.ToObject(targetType);
            }
            catch (Exception ex)
            {
                McpLogger.LogError($"[MCP Unity] Error converting value to type {targetType.Name}: {ex.Message}");
                return null;
            }
        }
    }
}<|MERGE_RESOLUTION|>--- conflicted
+++ resolved
@@ -82,7 +82,6 @@
             
             // Try to find the component by name
             Component component = gameObject.GetComponent(componentName);
-            bool wasAdded = false;
             
             // If component not found, try to add it
             if (component == null)
@@ -104,7 +103,7 @@
                 {
                     PrefabUtility.RecordPrefabInstancePropertyModifications(component);
                 }
-                wasAdded = true;
+                
                 McpLogger.LogInfo($"[MCP Unity] Added component '{componentName}' to GameObject '{gameObject.name}'");
             }
             // Update component fields
@@ -114,16 +113,7 @@
                 // If update failed, return error
                 if (!success)
                 {
-                    if (wasAdded)
-                    {
-                        return McpUnitySocketHandler.CreateErrorResponse(
-                            $"Successfully added component '{componentName}' to GameObject '{gameObject.name}' BUT\n" +
-                            errorMessage, "component_error");
-                    }
-                    else
-                    {
-                        return McpUnitySocketHandler.CreateErrorResponse(errorMessage, "update_error");
-                    }
+                    return McpUnitySocketHandler.CreateErrorResponse(errorMessage, "update_error");
                 }
 
                 // Ensure field changes are saved
@@ -140,9 +130,7 @@
             {
                 ["success"] = true,
                 ["type"] = "text",
-                ["message"] = wasAdded
-                    ? $"Successfully added component '{componentName}' to GameObject '{gameObject.name}' and updated its data"
-                    : $"Successfully updated component '{componentName}' on GameObject '{gameObject.name}'"
+                ["message"] = $"Successfully updated component '{componentName}' on GameObject '{gameObject.name}'"
             };
         }
         
@@ -260,6 +248,7 @@
         private bool UpdateComponentData(Component component, JObject componentData, out string errorMessage)
         {
             errorMessage = "";
+            
             if (component == null || componentData == null)
             {
                 errorMessage = "Component or component data is null";
@@ -271,13 +260,8 @@
 
             // Record object for undo
             Undo.RecordObject(component, $"Update {componentType.Name} fields");
-<<<<<<< HEAD
             
             // Process each field or property in the component data
-=======
-
-            // Process each field in the component data
->>>>>>> af8a16d0
             foreach (var property in componentData.Properties())
             {
                 string fieldName = property.Name;
@@ -306,20 +290,13 @@
                 
                 if (propertyInfo != null)
                 {
-<<<<<<< HEAD
                     object value = ConvertJTokenToValue(fieldValue, propertyInfo.PropertyType);
                     propertyInfo.SetValue(component, value);
-                    anySuccess = true;
                     continue;
-=======
-                    errorMessage = $"Field '{fieldName}' not found on component '{componentType.Name}'";
-                    McpLogger.LogError(errorMessage);
-                    fullSuccess = false;
->>>>>>> af8a16d0
-                }
-                
-                // Try to update field
-                McpLogger.LogWarning($"Field or Property  with name '{fieldName}' not found on component '{componentType.Name}'");
+                }
+                
+                fullSuccess = false;
+                errorMessage = $"Field or Property  with name '{fieldName}' not found on component '{componentType.Name}'";
             }
 
             return fullSuccess;
